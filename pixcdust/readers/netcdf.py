--- conflicted
+++ resolved
@@ -21,13 +21,8 @@
 import traceback
 from dataclasses import dataclass, field
 from datetime import datetime
-<<<<<<< HEAD
 from pathlib import Path, PurePath
 from typing import Tuple, Optional, Union, List, Iterable
-=======
-from pathlib import Path
-from typing import Tuple, Optional, Iterable
->>>>>>> 29d28ca8
 
 import numpy as np
 
@@ -59,36 +54,14 @@
     default_added_time_name = "time"
     default_added_points_name = "points"
 
-<<<<<<< HEAD
-
-PIXC_DATE_RE=re.compile(r'_\d{8}T\d{6}_\d{8}T\d{6}_')
-
-def sorted_by_date(file_list: Iterable[Union[str, Path]]) -> List[Union[str, Path]]:
-    # sort the filenames by date as some converters need monotonic dates.
-    def file_name_to_date(file_name: Union[str, Path]):
-        date_founds = PIXC_DATE_RE.findall(str(file_name))
-        if date_founds:
-            return date_founds[-1]
-        return file_name
-
-    return sorted(file_list, key = file_name_to_date) # sort by date
-
-=======
->>>>>>> 29d28ca8
+
 @dataclass
 class PixcNcFormatCfg:
     """Class configuring how a SWOT pixel cloud files is expected to be structured.
     """
-<<<<<<< HEAD
-
-    path: list[str] | str | Path
-    variables: Optional[list[str]] = None
-    area_of_interest: Optional[gpd.GeoDataFrame] = None
-=======
     constants: PixCNcSimpleConstants  =  field(
         default_factory=lambda: PixCNcSimpleConstants()
     )
->>>>>>> 29d28ca8
     trusted_group: str = "pixel_cloud"
     forbidden_variables: list[str] = field(
         default_factory=lambda: [
@@ -126,10 +99,6 @@
         self.cst = format_cfg.constants
 
 
-    def __post_init__(self):
-        # sort the filenames by date as some converters need monotonic dates.
-        if not isinstance(self.path, (str, PurePath)):
-            self.path = sorted_by_date(self.path)
 
     @staticmethod
     def extract_info_from_nc_attrs(filename: str) -> Tuple[str, datetime, int, int, int, str]:
